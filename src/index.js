--- conflicted
+++ resolved
@@ -63,15 +63,6 @@
 
   const chalk = require("chalk");
   const { Transform } = require("stream");
-<<<<<<< HEAD
-=======
-  var ws;
-  const Websocket = require("ws");
-  const wss = new Websocket.Server({ port: 9000 });
-  wss.on("connection", function connection(conn) {
-    ws = conn;
-  });
->>>>>>> 9ec46599
 
   // Node-Record-lpcm16
   const recorder = require("node-record-lpcm16");
@@ -166,8 +157,11 @@
       const words = stream.results[0].alternatives[0].words;
       stream.results[0].alternatives[0].words.forEach(word => {
         wordsPerSpeaker[word.speakerTag - 1]++;
-        timePerSpeaker[word.speakerTag - 1] =
-	Number(Number(timePerSpeaker[word.speakerTag - 1] + calculateTime(word)).toFixed(2));
+        timePerSpeaker[word.speakerTag - 1] = Number(
+          Number(
+            timePerSpeaker[word.speakerTag - 1] + calculateTime(word)
+          ).toFixed(2)
+        );
       });
 
       // console.log("words", words);
